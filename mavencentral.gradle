--- conflicted
+++ resolved
@@ -37,11 +37,7 @@
 
 group = "org.plumelib"
 archivesBaseName = "bcel-util"
-<<<<<<< HEAD
-version = "0.0.7"
-=======
 version = "0.0.8"
->>>>>>> a9ede20b
 
 task javadocJar(type: Jar) {
     classifier = 'javadoc'
