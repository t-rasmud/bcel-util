plugins {
  id 'java-library'

  // To create a fat jar build/libs/bcel-util-all.jar, run: ./gradlew shadowJar
  id 'com.github.johnrengelman.shadow' version '6.1.0'

  // Formatting is disabled due to poor handling of type annotations; wait until
  // this issue is fixed: https://github.com/google/google-java-format/issues/5
  // // Code formatting with Google Java Format; defines targets "goJF" and "verJF".
  // id 'com.github.sherter.google-java-format' version '0.7.1'

  // Error Prone linter
  id("net.ltgt.errorprone") version "1.2.1"

  // Checker Framework pluggable type-checking
  id 'org.checkerframework' version '0.5.12'

  // To show task list as a tree, run: ./gradlew <taskname> taskTree
  id 'com.dorongold.task-tree' version '1.5'
}

repositories {
  mavenCentral()
}

dependencies {
  api group: 'org.checkerframework.annotatedlib', name: 'bcel', version: '6.5.0'
  // For a locally-built commons-bcel, set $BCEL and use this line instead of the above.
  // implementation fileTree(dir: "$System.env.BCEL/target", include: 'bcel-6.2.0.2.jar')

  implementation 'org.plumelib:reflection-util:1.0.2'

  testImplementation 'org.junit.jupiter:junit-jupiter-api:5.7.0'
  testRuntimeOnly 'org.junit.jupiter:junit-jupiter-engine'
}

// To upload to Maven Central, see instructions in the file.
apply from: "${buildscript.sourceFile.parent}/gradle/mavencentral.gradle"

sourceCompatibility = 1.8
targetCompatibility = 1.8

task compileAll() {
  dependsOn compileJava
  dependsOn compileTestJava
}

test {
  useJUnitPlatform {
    includeEngines 'junit-jupiter'
    excludeEngines 'junit-vintage'
  }
}

/// Error Prone linter

dependencies {
  errorprone("com.google.errorprone:error_prone_core:2.4.0")
  // JDK 8 support for Error Prone:
  errorproneJavac("com.google.errorprone:javac:9+181-r4173-1")
}
tasks.withType(JavaCompile).configureEach {
  options.compilerArgs << "-Xlint:all" << "-Werror"
  options.errorprone {
    disable("ReferenceEquality") // Use Interning Checker instead.
    // Code copied from BCEL that we don't want to change gratuitously.
    excludedPaths = ".*/org/plumelib/bcelutil/StackVer.java"
  }
}

/// Checker Framework pluggable type-checking

apply plugin: 'org.checkerframework'

checkerFramework {
  checkers = [
    // 'org.checkerframework.checker.formatter.FormatterChecker',
    // TODO: 'org.checkerframework.checker.index.IndexChecker',
    // 'org.checkerframework.checker.interning.InterningChecker',
    // 'org.checkerframework.checker.lock.LockChecker',
    // 'org.checkerframework.checker.nullness.NullnessChecker',
    // 'org.checkerframework.checker.regex.RegexChecker',
    // 'org.checkerframework.checker.signature.SignatureChecker'
    'org.checkerframework.checker.determinism.DeterminismChecker',
    'org.checkerframework.common.util.count.AnnotationStatistics',
  ]
  extraJavacArgs = [
    '-Aannotations', '-Anolocations', // for AnnotationStatistics
    '-Werror',
    '-Xlint:-processing', // because of Error Prone's "No processor claimed any of these annotations"
    // '-AcheckPurityAnnotations',
    '-ArequirePrefixInWarningSuppressions',
    '-AwarnUnneededSuppressions',
<<<<<<< HEAD
    // ":deterministic" is for the purity checker
    '-AwarnUnneededSuppressionsExceptions=purity|method.guarantee.violated|:deterministic',
    '-AsuppressWarnings=determinism:invalid.field.assignment,determinism:invalid.array.assignment,determinism:throw.type.invalid',
    '-AusePolyDefault',
    '-Xmaxerrs','1000'
=======
>>>>>>> 76b2e63a
  ]
}

// To use a locally-built Checker Framework, run gradle with "-PcfLocal".
if (project.hasProperty("cfLocal")) {
  def cfHome = String.valueOf(System.getenv("CHECKERFRAMEWORK"))
  dependencies {
    compileOnly files(cfHome + "/checker/dist/checker-qual.jar")
    testCompileOnly files(cfHome + "/checker/dist/checker-qual.jar")
    checkerFramework files(cfHome + "/checker/dist/checker.jar")
  }
}

/// Javadoc

// Turn Javadoc warnings into errors.
javadoc {
  options.addStringOption('Xwerror', '-Xdoclint:all')
  options.addStringOption('private', '-quiet')
  exclude 'org/plumelib/bcelutil/StackVer.java'
  options.with {
    linksOffline 'https://docs.oracle.com/javase/8/docs/api/', 'https://docs.oracle.com/javase/8/docs/api/'
    // this works locally but not on Travis?
    //linksOffline 'https://commons.apache.org/proper/commons-bcel/apidocs/', 'https://commons.apache.org/proper/commons-bcel/apidocs/'
  }
  if (JavaVersion.current().compareTo(org.gradle.api.JavaVersion.VERSION_1_9) >= 0) {
      options.addStringOption("-release", "8");
  }
  doLast {
    if (JavaVersion.current() == JavaVersion.VERSION_1_8) {
      ant.replaceregexp(match:"@import url\\('resources/fonts/dejavu.css'\\);\\s*", replace:'',
	flags:'g', byline:true) {
	fileset(dir: destinationDir)
      }
    }
  }
}
check.dependsOn javadoc

task javadocWeb(type: Javadoc) {
  description "Upload API documentation to website."
  source = sourceSets.main.allJava
  destinationDir = file("/cse/web/research/plumelib/${project.name}/api")
  classpath = project.sourceSets.main.compileClasspath
  if (JavaVersion.current().compareTo(org.gradle.api.JavaVersion.VERSION_1_9) >= 0) {
      options.addStringOption("-release", "8");
  }
  doLast {
    if (JavaVersion.current() == JavaVersion.VERSION_1_8) {
      ant.replaceregexp(match:"@import url\\('resources/fonts/dejavu.css'\\);\\s*", replace:'',
	flags:'g', byline:true) {
	fileset(dir: destinationDir)
      }
    }
  }
}

configurations {
  requireJavadoc
}
dependencies {
  requireJavadoc "org.plumelib:require-javadoc:1.0.0"
}
task requireJavadoc(type: JavaExec) {
  description = 'Ensures that Javadoc documentation exists.'
  main = "org.plumelib.javadoc.RequireJavadoc"
  classpath = configurations.requireJavadoc
  args "src/main/java"
}
check.dependsOn requireJavadoc
javadocWeb.dependsOn requireJavadoc


/// Git hooks

task installGitHooks(type: Copy) {
  description 'Copies git hooks to .git directory'
  from 'githooks'
  into '.git/hooks'
}

tasks.withType(JavaCompile) {
  dependsOn(':installGitHooks')
}

/// Emacs support

/* Make Emacs TAGS table */
task tags(type: Exec) {
  description "Run etags to create an Emacs TAGS table"
  commandLine "bash", "-c", "find src/ -name '*.java' | sort | xargs etags"
}<|MERGE_RESOLUTION|>--- conflicted
+++ resolved
@@ -91,14 +91,11 @@
     // '-AcheckPurityAnnotations',
     '-ArequirePrefixInWarningSuppressions',
     '-AwarnUnneededSuppressions',
-<<<<<<< HEAD
     // ":deterministic" is for the purity checker
     '-AwarnUnneededSuppressionsExceptions=purity|method.guarantee.violated|:deterministic',
     '-AsuppressWarnings=determinism:invalid.field.assignment,determinism:invalid.array.assignment,determinism:throw.type.invalid',
     '-AusePolyDefault',
     '-Xmaxerrs','1000'
-=======
->>>>>>> 76b2e63a
   ]
 }
 
